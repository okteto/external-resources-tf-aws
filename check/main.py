import boto3
import os
import tempfile
import jinja2
import uvicorn
import logging
import re
from datetime import datetime, timedelta
from typing import List, Optional

from botocore.exceptions import ClientError
from fastapi import FastAPI, HTTPException, Depends, Query
from fastapi.responses import StreamingResponse
from fastapi.staticfiles import StaticFiles
from sqlalchemy.orm import Session
from sqlalchemy import func, desc

from pydantic import BaseModel
from database import get_db, create_tables, CheckDB, CheckStatsDB

def normalize_item_name(item_name: str) -> str:
    """
    Normalize item names for consistent grouping by:
    1. Removing leading digits and spaces (e.g., "1 horchata water" -> "horchata water")
    2. Converting to lowercase for case-insensitive comparison
    3. Handling pluralization (e.g., "burritos" -> "burrito", "tacos" -> "taco")
    """
    # Remove leading digits and spaces
    normalized = re.sub(r'^\d+\s+', '', item_name).strip()
    
    # Convert to lowercase
    normalized = normalized.lower()
    
    # Handle pluralization - remove trailing 's' for common plural forms
    # Only remove 's' if word is longer than 3 characters to avoid issues with words like "chips"
    if len(normalized) > 3 and normalized.endswith('s'):
        # Handle common plural patterns
        if normalized.endswith('ies'):
            # e.g., "fries" -> "fry" (but we'll keep it simple and just remove 's')
            normalized = normalized[:-1]
        elif normalized.endswith('es') and len(normalized) > 4:
            # e.g., "tacos" -> "taco" (remove 's' only)
            normalized = normalized[:-1]
        elif not normalized.endswith(('ss', 'us', 'is')):
            # Remove trailing 's' but avoid words that naturally end in 's'
            # like "chips", "beans", "lettuce", etc.
            # Simple heuristic: if it doesn't end in double 's', 'us', or 'is'
            normalized = normalized[:-1]
    
    return normalized

# Configure logging
logging.basicConfig(level=logging.INFO)
logger = logging.getLogger(__name__)

app = FastAPI(title="Oktaco Shop - Check Service", version="2.0.0")
env = jinja2.Environment(loader=jinja2.PackageLoader("main"), autoescape=jinja2.select_autoescape())
template = env.get_template("receipt.j2")

s3 = boto3.client('s3')
s3Bucket = os.getenv("BUCKET")

# Create database tables on startup
DATABASE_AVAILABLE = False
# Fallback in-memory storage when database is not available
memory_checks = {}

try:
    logger.info("Attempting to create database tables...")
    create_tables()
    logger.info("Database tables created successfully")
    DATABASE_AVAILABLE = True
except Exception as e:
    logger.error(f"Failed to create database tables: {e}")
    # Continue without database for now
    logger.warning("Continuing without database functionality")
    DATABASE_AVAILABLE = False

class Item(BaseModel):
    name: str
    price: float | None = 0
    ready: bool | None = False

class Check(BaseModel):
    orderId: str
    items: List[Item]
    total: float | None = 0
    url: str | None = ""

class CheckResponse(BaseModel):
    orderId: str
    items: List[Item]
    total: float
    url: str
    created_at: datetime
    status: str

class DashboardStats(BaseModel):
    total_checks: int
    total_revenue: float
    avg_order_value: float
    checks_today: int
    revenue_today: float
    popular_items: List[dict]

def upload_receipt(orderId: str, receipt: str):
    with tempfile.NamedTemporaryFile() as tmp:
        tmp.write(bytes(receipt, encoding='utf8'))
        tmp.seek(0)
        key = f'{orderId}.txt'
        try:
            s3.upload_fileobj(tmp, s3Bucket, key, ExtraArgs={'ContentType': 'text/file', 'ContentEncoding':'utf-8'})
            return f'/checks/{orderId}/receipt'
        except ClientError as e:
            print("failed to upload: ", e)
            return ""

def update_stats(db: Session):
    """Update daily statistics"""
    today = datetime.utcnow().date()
    
    # Get today's stats
    total_checks = db.query(CheckDB).filter(
        func.date(CheckDB.created_at) == today
    ).count()
    
    total_revenue = db.query(func.sum(CheckDB.total)).filter(
        func.date(CheckDB.created_at) == today
    ).scalar() or 0.0
    
    avg_order_value = total_revenue / total_checks if total_checks > 0 else 0.0
    
    # Update or create stats record
    stats = db.query(CheckStatsDB).filter(
        func.date(CheckStatsDB.date) == today
    ).first()
    
    if stats:
        stats.total_checks = total_checks
        stats.total_revenue = total_revenue
        stats.avg_order_value = avg_order_value
    else:
        stats = CheckStatsDB(
            date=datetime.utcnow(),
            total_checks=total_checks,
            total_revenue=total_revenue,
            avg_order_value=avg_order_value
        )
        db.add(stats)
    
    db.commit()

@app.get("/healthz")
async def healthz():
    return {"message": "Check please 🫰!"}

@app.get("/api/stats")
async def get_dashboard_stats(db: Session = Depends(get_db)):
    """Get dashboard statistics"""
    if not DATABASE_AVAILABLE:
        # Calculate stats from memory storage when database is not available
        if not memory_checks:
            return DashboardStats(
                total_checks=0,
                total_revenue=0.0,
                avg_order_value=0.0,
                checks_today=0,
                revenue_today=0.0,
                popular_items=[]
            )
        
        today = datetime.utcnow().date()
        checks_list = list(memory_checks.values())
        
        # Overall stats
        total_checks = len(checks_list)
        total_revenue = sum(check["total"] for check in checks_list)
        avg_order_value = total_revenue / total_checks if total_checks > 0 else 0.0
        
        # Today's stats
        checks_today = len([
            check for check in checks_list 
            if check["created_at"].date() == today
        ])
        
        revenue_today = sum(
            check["total"] for check in checks_list 
            if check["created_at"].date() == today
        )
        
        # Popular items (from last 30 days)
        thirty_days_ago = datetime.utcnow() - timedelta(days=30)
        recent_checks = [
            check for check in checks_list 
            if check["created_at"] >= thirty_days_ago
        ]
        
        item_counts = {}
        for check in recent_checks:
            for item in check["items"]:
                # Normalize item name for consistent grouping
                item_name = item['name']
                normalized_name = normalize_item_name(item_name)
                item_counts[normalized_name] = item_counts.get(normalized_name, 0) + 1
        
        # Sort by count (descending) then by name (ascending) for consistent ordering
        # Show top 6 items to include all current items
        popular_items = [
            {"name": name, "count": count} 
            for name, count in sorted(item_counts.items(), key=lambda x: (-x[1], x[0]))[:6]
        ]
        
        return DashboardStats(
            total_checks=total_checks,
            total_revenue=total_revenue,
            avg_order_value=avg_order_value,
            checks_today=checks_today,
            revenue_today=revenue_today,
            popular_items=popular_items
        )
    
    try:
        today = datetime.utcnow().date()
        
        # Overall stats
        total_checks = db.query(CheckDB).count()
        total_revenue = db.query(func.sum(CheckDB.total)).scalar() or 0.0
        avg_order_value = total_revenue / total_checks if total_checks > 0 else 0.0
        
        # Today's stats
        checks_today = db.query(CheckDB).filter(
            func.date(CheckDB.created_at) == today
        ).count()
        
        revenue_today = db.query(func.sum(CheckDB.total)).filter(
            func.date(CheckDB.created_at) == today
        ).scalar() or 0.0
        
        # Popular items (from last 30 days)
        thirty_days_ago = datetime.utcnow() - timedelta(days=30)
        recent_checks = db.query(CheckDB).filter(
            CheckDB.created_at >= thirty_days_ago
        ).all()
        
        item_counts = {}
        for check in recent_checks:
            for item in check.items:
                # Normalize item name for consistent grouping
                item_name = item['name']
                normalized_name = normalize_item_name(item_name)
                item_counts[normalized_name] = item_counts.get(normalized_name, 0) + 1
        
        # Sort by count (descending) then by name (ascending) for consistent ordering
        # Show top 6 items to include all current items
        popular_items = [
            {"name": name, "count": count} 
            for name, count in sorted(item_counts.items(), key=lambda x: (-x[1], x[0]))[:6]
        ]
        
        return DashboardStats(
            total_checks=total_checks,
            total_revenue=total_revenue,
            avg_order_value=avg_order_value,
            checks_today=checks_today,
            revenue_today=revenue_today,
            popular_items=popular_items
        )
    except Exception as e:
        logger.error(f"Error getting stats: {e}")
        # Return empty stats on error
        return DashboardStats(
            total_checks=0,
            total_revenue=0.0,
            avg_order_value=0.0,
            checks_today=0,
            revenue_today=0.0,
            popular_items=[]
        )

@app.get("/checks", response_model=List[CheckResponse])
async def getChecks(
    status: Optional[str] = Query(None, description="Filter by status: active, paid, cancelled"),
    limit: int = Query(50, description="Number of checks to return"),
    offset: int = Query(0, description="Number of checks to skip"),
    db: Session = Depends(get_db)
):
    checks_list = []
    
    if DATABASE_AVAILABLE:
        try:
            query = db.query(CheckDB)
            
            if status:
                query = query.filter(CheckDB.status == status)
            
            checks = query.order_by(desc(CheckDB.created_at)).offset(offset).limit(limit).all()
            
            checks_list = [
                CheckResponse(
                    orderId=check.order_id,
                    items=check.items,
                    total=check.total,
                    url=check.receipt_url,
                    created_at=check.created_at,
                    status=check.status
                )
                for check in checks
            ]
        except Exception as e:
            logger.error(f"Error getting checks from database: {e}")
    
    # If database failed or not available, use memory storage
    if not checks_list and memory_checks:
        memory_list = list(memory_checks.values())
        
        # Filter by status if specified
        if status:
            memory_list = [check for check in memory_list if check["status"] == status]
        
        # Sort by created_at descending
        memory_list.sort(key=lambda x: x["created_at"], reverse=True)
        
        # Apply pagination
        memory_list = memory_list[offset:offset + limit]
        
        checks_list = [
            CheckResponse(
                orderId=check["orderId"],
                items=check["items"],
                total=check["total"],
                url=check["url"],
                created_at=check["created_at"],
                status=check["status"]
            )
            for check in memory_list
        ]
    
    return checks_list

@app.post("/checks", status_code=200)
<<<<<<< HEAD
async def prepare_check(check: Check, db: Session = Depends(get_db)):
    # Calculate price
=======
async def prepare_check(check: Check):
    # Validate that the order has items
    if not check.items or len(check.items) == 0:
        raise HTTPException(status_code=400, detail="Cannot submit order without any items 🚫")
    
    # calculate price
>>>>>>> 15235149
    total = 0
    for i in range(len(check.items)):
        item = check.items[i]
        price = len(item.name)
        check.items[i].price = price
        total += price

    check.total = total
    receipt = template.render(total=check.total, items=check.items, check_id=check.orderId)
    check.url = upload_receipt(check.orderId, receipt)
    
    if DATABASE_AVAILABLE:
        try:
            # Check if order already exists
            existing_check = db.query(CheckDB).filter(CheckDB.order_id == check.orderId).first()
            if existing_check:
                raise HTTPException(status_code=400, detail="Check already exists")
            
            # Save to database
            db_check = CheckDB(
                order_id=check.orderId,
                items=[item.dict() for item in check.items],
                total=check.total,
                receipt_url=check.url,
                status="active"
            )
            
            db.add(db_check)
            db.commit()
            db.refresh(db_check)
            
            # Update statistics
            update_stats(db)
        except Exception as e:
            logger.error(f"Error saving check to database: {e}")
            # Fall back to memory storage
            memory_checks[check.orderId] = {
                "orderId": check.orderId,
                "items": [item.dict() for item in check.items],
                "total": check.total,
                "url": check.url,
                "created_at": datetime.utcnow(),
                "status": "active"
            }
    else:
        # Use memory storage when database is not available
        if check.orderId in memory_checks:
            raise HTTPException(status_code=400, detail="Check already exists")
        
        memory_checks[check.orderId] = {
            "orderId": check.orderId,
            "items": [item.dict() for item in check.items],
            "total": check.total,
            "url": check.url,
            "created_at": datetime.utcnow(),
            "status": "active"
        }
    
    print(f"The total for check {check.orderId} is: ${check.total} 🧮")
    return {"message": "Check created successfully", "orderId": check.orderId}

@app.get("/checks/{check_id}")
async def getCheck(check_id: str, db: Session = Depends(get_db)):
    if DATABASE_AVAILABLE:
        try:
            check = db.query(CheckDB).filter(CheckDB.order_id == check_id).first()
            if check:
                return CheckResponse(
                    orderId=check.order_id,
                    items=check.items,
                    total=check.total,
                    url=check.receipt_url,
                    created_at=check.created_at,
                    status=check.status
                )
        except Exception as e:
            logger.error(f"Error getting check from database: {e}")
    
    # Check memory storage
    if check_id in memory_checks:
        check = memory_checks[check_id]
        return CheckResponse(
            orderId=check["orderId"],
            items=check["items"],
            total=check["total"],
            url=check["url"],
            created_at=check["created_at"],
            status=check["status"]
        )
    
    raise HTTPException(status_code=404, detail="Check not found 👎🏼")

@app.get("/checks/{check_id}/receipt")
async def getReceipt(check_id: str, db: Session = Depends(get_db)):
    # Verify check exists
    check_exists = False
    
    if DATABASE_AVAILABLE:
        try:
            check = db.query(CheckDB).filter(CheckDB.order_id == check_id).first()
            if check:
                check_exists = True
        except Exception as e:
            logger.error(f"Error checking database: {e}")
    
    if not check_exists and check_id in memory_checks:
        check_exists = True
    
    if not check_exists:
        raise HTTPException(status_code=404, detail="Check not found 👎🏼")
    
    key = f'{check_id}.txt'
    try:
        result = s3.get_object(Bucket=s3Bucket, Key=key)
        return StreamingResponse(content=result["Body"].iter_chunks())
    except ClientError as e:
        if e.response['Error']['Code'] == "404":
            raise HTTPException(status_code=404, detail="Receipt not found 👎🏼")
        else:
            raise

@app.delete("/checks/{check_id}")
async def payCheck(check_id: str, db: Session = Depends(get_db)):
    if DATABASE_AVAILABLE:
        try:
            check = db.query(CheckDB).filter(CheckDB.order_id == check_id).first()
            if check:
                # Mark as paid instead of deleting
                check.status = "paid"
                check.updated_at = datetime.utcnow()
                db.commit()
                
                # Update statistics
                update_stats(db)
                return {"message": "Check paid successfully"}
        except Exception as e:
            logger.error(f"Error updating check in database: {e}")
    
    # Check memory storage
    if check_id in memory_checks:
        memory_checks[check_id]["status"] = "paid"
        return {"message": "Check paid successfully"}
    
    raise HTTPException(status_code=404, detail="Check not found 👎🏼")

@app.get("/api/checks/history")
async def get_checks_history(
    days: int = Query(30, description="Number of days to look back"),
    db: Session = Depends(get_db)
):
    """Get historical check data for charts"""
    if not DATABASE_AVAILABLE:
        # Return empty history when database is not available
        return []
    
    try:
        start_date = datetime.utcnow() - timedelta(days=days)
        
        # Daily revenue and check counts
        daily_stats = db.query(
            func.date(CheckDB.created_at).label('date'),
            func.count(CheckDB.order_id).label('check_count'),
            func.sum(CheckDB.total).label('revenue')
        ).filter(
            CheckDB.created_at >= start_date
        ).group_by(
            func.date(CheckDB.created_at)
        ).order_by(
            func.date(CheckDB.created_at)
        ).all()
        
        return [
            {
                "date": stat.date.isoformat(),
                "check_count": stat.check_count,
                "revenue": float(stat.revenue or 0)
            }
            for stat in daily_stats
        ]
    except Exception as e:
        logger.error(f"Error getting history: {e}")
        return []

app.mount("/", StaticFiles(directory="public", html=True), name="public")

if __name__ == "__main__":
   reload=bool(os.getenv("RELOAD"))
   uvicorn.run("main:app", host="0.0.0.0", port=8000, reload=reload)<|MERGE_RESOLUTION|>--- conflicted
+++ resolved
@@ -338,17 +338,11 @@
     return checks_list
 
 @app.post("/checks", status_code=200)
-<<<<<<< HEAD
 async def prepare_check(check: Check, db: Session = Depends(get_db)):
-    # Calculate price
-=======
-async def prepare_check(check: Check):
-    # Validate that the order has items
+
     if not check.items or len(check.items) == 0:
         raise HTTPException(status_code=400, detail="Cannot submit order without any items 🚫")
-    
-    # calculate price
->>>>>>> 15235149
+    # Calculate price    
     total = 0
     for i in range(len(check.items)):
         item = check.items[i]
